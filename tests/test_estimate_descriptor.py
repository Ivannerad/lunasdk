--- conflicted
+++ resolved
@@ -316,11 +316,6 @@
                 nonexistentVersions = set(range(min(case.versions) - 10, max(case.versions) + 10)) - set(case.versions)
                 for planVersion in nonexistentVersions:
                     with self.subTest(descriptor_version=planVersion):
-<<<<<<< HEAD
-=======
-                        if planVersion in (57, 58):
-                            self.skipTest("need support 57 and 58 version")
->>>>>>> dfa6f021
                         try:
                             case.extractorFactory(descriptorVersion=planVersion)
                         except RuntimeError:
@@ -440,16 +435,7 @@
             with self.subTest(planVersion=descriptorVersion):
                 extractor = self.faceEngine.createFaceDescriptorEstimator(descriptorVersion)
                 descriptorBatch = self.getBatch(descriptorVersion, 2, DescriptorType.face)
-<<<<<<< HEAD
                 _, descriptor = extractor.estimateDescriptorsBatch(
                     [faceWarp] * 2, aggregate=1, descriptorBatch=descriptorBatch
                 )
-                assert descriptor.garbageScore < 0.5, "Expected low gs"
-=======
-                descriptorsRaw, descriptorAggregated = extractor.estimateDescriptorsBatch(
-                    [faceWarp] * 2, aggregate=1, descriptorBatch=descriptorBatch
-                )
-                for descriptorRaw in descriptorsRaw:
-                    self.assertDescriptor(descriptorVersion, descriptorRaw, DescriptorType.face)
-                self.assertDescriptor(descriptorVersion, descriptorAggregated, DescriptorType.face)
->>>>>>> dfa6f021
+                assert descriptor.garbageScore < 0.5, "Expected low gs"