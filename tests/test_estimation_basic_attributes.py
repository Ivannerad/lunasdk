from collections import namedtuple
<<<<<<< HEAD
from dataclasses import dataclass
from operator import attrgetter

import pytest
=======
from dataclasses import dataclass, asdict
from operator import attrgetter, itemgetter
from statistics import mean
>>>>>>> 2527933a
from time import time
from typing import List, Union, Callable, Tuple

from lunavl.sdk.errors.errors import LunaVLError
from lunavl.sdk.errors.exceptions import LunaSDKException
from lunavl.sdk.estimators.face_estimators.basic_attributes import (
    BasicAttributesEstimator,
    BasicAttributes,
    Ethnicities,
    Ethnicity,
)
<<<<<<< HEAD
from lunavl.sdk.estimators.face_estimators.facewarper import FaceWarpedImage, FaceWarper, FaceWarp
from lunavl.sdk.faceengine.setting_provider import DetectorType
from lunavl.sdk.image_utils.image import VLImage
from lunavl.sdk.faceengine.engine import VLFaceEngine
from tests.base import BaseTestClass
from tests.detect_test_class import VLIMAGE_SMALL
from tests.resources import ONE_FACE, WARP_CLEAN_FACE


def generateWarp(faceEngine: VLFaceEngine, imagePath: Optional[str] = ONE_FACE) -> FaceWarp:
    """
    Generate warps.

    Args:
        faceEngine: Face Engine instance
        imagePath: path to image

    Returns:
        first 1000 warps sorted by coordinates
    """
    detector = faceEngine.createFaceDetector(DetectorType.FACE_DET_V3)
    warper: FaceWarper = faceEngine.createFaceWarper()

    img = VLImage.load(filename=imagePath)
    detection = detector.detect(images=[img], limit=1000, detect68Landmarks=True)[0][0]

    warp = warper.warp(detection)
    return warp
=======
from lunavl.sdk.estimators.face_estimators.facewarper import FaceWarpedImage, FaceWarp
from tests.base import BaseTestClass
from tests.resources import WARP_ONE_FACE, WARP_CLEAN_FACE
>>>>>>> 2527933a


@dataclass
class Eth:
    """ Class for Ethnicities estimation. """

    class Predominant(str):
        def __eq__(self, other):
            if isinstance(other, Ethnicity):
                return str(other) == self
            return super().__eq__(other)

    asian: float
    indian: float
    caucasian: float
    africanAmerican: float

    @property
    def predominantEthnicity(self) -> Predominant:
        ethnicities = list(asdict(self).items())
        ethnicities.sort(key=itemgetter(1), reverse=True)
        return self.Predominant(ethnicities[0][0])

    @classmethod
    def fromSeveral(cls, eths: List[Ethnicities]):
        args = ("asian", "indian", "caucasian", "africanAmerican")
        kwargs = {arg: mean(map(attrgetter(arg), eths)) for arg in args}
        return cls(**kwargs)


Estimation = namedtuple("Estimation", ("Age", "Gender", "Ethnicity"))


class TestBasicAttributes(BaseTestClass):
    """ Test basic attributes. """

    estimator: BasicAttributesEstimator = BaseTestClass.faceEngine.createBasicAttributesEstimator()

    _warp: FaceWarpedImage
    _warp2: FaceWarpedImage

    @classmethod
    def setUpClass(cls) -> None:
        """ Load warps. """
        cls._warp = FaceWarpedImage.load(filename=WARP_ONE_FACE)
        cls._warp2 = FaceWarpedImage.load(filename=WARP_CLEAN_FACE)

    def estimate(
        self,
        warp: Union[FaceWarpedImage, FaceWarp],
        estimateAge: bool = False,
        estimateGender: bool = False,
        estimateEthnicity: bool = False,
    ) -> BasicAttributes:
        """
        Estimate warp.

        Args:
            warp: warp
            estimateAge: whether to estimate age
            estimateGender: whether to estimate gender
            estimateEthnicity: whether to estimate ethnicity

        Returns:
             estimated attributes
        """
        return self.estimator.estimate(
            warp=warp, estimateAge=estimateAge, estimateGender=estimateGender, estimateEthnicity=estimateEthnicity
        )

    def estimateBatch(
        self,
        warps: List[Union[FaceWarp, FaceWarpedImage]],
        estimateAge: bool = False,
        estimateGender: bool = False,
        estimateEthnicity: bool = False,
        aggregate: bool = False,
    ) -> Tuple[List[BasicAttributes], Union[None, BasicAttributes]]:
        """
        Estimate batch of warps.

        Args:
            warps: warps
            estimateAge: whether to estimate age
            estimateGender: whether to estimate gender
            estimateEthnicity: whether to estimate ethnicity
            aggregate: whether to aggregate

        Returns:
            tuple: list of estimated attributes and aggregated attributes
        """
        return self.estimator.estimateBasicAttributesBatch(
            warps=warps,
            estimateAge=estimateAge,
            estimateGender=estimateGender,
            estimateEthnicity=estimateEthnicity,
            aggregate=aggregate,
        )

    @staticmethod
    def assertEth(eth1: Union[Ethnicities, Eth], eth2: Union[Ethnicities, Eth], delta: float = 0.001) -> None:
        """
        Assert ethnicities.

        Args:
            eth1: first ethnicities
            eth2: second ethnicities
            delta: allowed delta
        """
        for attrName in ("asian", "indian", "caucasian", "africanAmerican"):
            fstAttr, sndAttr = map(attrgetter(attrName), (eth1, eth2))
            assert abs(fstAttr - sndAttr) <= delta, f"Attribute '{attrName}' differ: {fstAttr} {sndAttr}"
        assert eth1.predominantEthnicity == eth2.predominantEthnicity

    def test_correctness(self):
        """
        Test estimation correctness.
        """
        expectedEstimation = Estimation(20, 0, Eth(0, 0, 1, 0))
        for estimationType in ("Age", "Gender", "Ethnicity"):
            estimationFlag = f"estimate{estimationType}"
            basicAttributeGetter: Callable[[BasicAttributes], Union[Ethnicities, float, None]] = attrgetter(
                estimationType.lower()
            )
            expectedValue = getattr(expectedEstimation, estimationType)
            with self.subTest(estimationType=estimationType):
                singleValue = basicAttributeGetter(self.estimate(self._warp, **{estimationFlag: True}))
                batchValue = basicAttributeGetter(self.estimateBatch([self._warp] * 2, **{estimationFlag: True})[0][0])
                assert type(singleValue) == type(batchValue)
                assert isinstance(singleValue, (float, Ethnicities))

                filename = f"./{time()}.jpg"
                msg = f"Batch estimation '{estimationType}' differs from single one. Saved as '{filename}'."
<<<<<<< HEAD
                if isinstance(singleAttr, Ethnicities):
                    self.assertEqual(singleAttr.asian, batchAttr.asian, msg)
                    self.assertEqual(singleAttr.indian, batchAttr.indian, msg)
                    self.assertEqual(singleAttr.caucasian, batchAttr.caucasian, msg)
                    self.assertEqual(singleAttr.africanAmerican, batchAttr.africanAmerican, msg)
                else:
                    self.assertEqual(singleAttr, batchAttr, msg)

                self.assertAlmostEqual(expectedAttr, singleAttr, delta=delta)

    def test_batch_estimate_with_success_and_error(self):
        """
        Test batch estimate with good and bad warp.
        """
        badWarp = FaceWarpedImage(VLImage.load(filename=WARP_CLEAN_FACE))
        badWarp.coreImage = VLIMAGE_SMALL.coreImage
        with pytest.raises(LunaSDKException) as exceptionInfo:
            self.estimator.estimateBasicAttributesBatch(
                warps=[self._warp, badWarp],
                estimateAge=True,
                estimateGender=True,
                estimateEthnicity=True,
                aggregate=False,
            )
        self.assertLunaVlError(exceptionInfo, LunaVLError.BatchedInternalError)
        assert len(exceptionInfo.value.context) == 2, "Expect two errors in exception context"
        self.assertReceivedAndRawExpectedErrors(exceptionInfo.value.context[0], LunaVLError.Ok)
        self.assertReceivedAndRawExpectedErrors(exceptionInfo.value.context[1], LunaVLError.InvalidImageSize)
=======
                if isinstance(singleValue, Ethnicities):
                    self.assertEth(expectedValue, singleValue)
                    self.assertEth(expectedValue, batchValue)
                else:  # age or gender
                    assert expectedValue == int(singleValue) == int(batchValue), msg

    def test_aggregation(self):
        """
        Test aggregation correctness.
        """
        estimations, aggregatedEstimation = self.estimateBatch(
            [self._warp, self._warp2], estimateAge=True, estimateGender=True, estimateEthnicity=True, aggregate=True
        )
        for estimationType in ("Age", "Gender", "Ethnicity"):
            estimationGetter: Callable[[Union[BasicAttributes, Eth]], Union[Ethnicities, float]] = attrgetter(
                estimationType.lower()
            )
            with self.subTest(estimationType):
                raw = list(map(estimationGetter, estimations))
                aggregated = estimationGetter(aggregatedEstimation)
                if isinstance(aggregated, Ethnicities):
                    self.assertEth(Eth.fromSeveral(raw), aggregated)
                else:  # age or gender
                    assert int(mean(raw)) == int(aggregated)

    def test_as_dict(self):
        """
        Test asDict method.
        """
        raw, aggregated = self.estimateBatch(
            [self._warp, self._warp2], estimateAge=True, estimateGender=True, estimateEthnicity=True, aggregate=True
        )
        for estimation in [*raw, aggregated]:
            assert isinstance(estimation.asDict(), dict)
>>>>>>> 2527933a
<|MERGE_RESOLUTION|>--- conflicted
+++ resolved
@@ -1,14 +1,7 @@
 from collections import namedtuple
-<<<<<<< HEAD
-from dataclasses import dataclass
-from operator import attrgetter
-
-import pytest
-=======
 from dataclasses import dataclass, asdict
 from operator import attrgetter, itemgetter
 from statistics import mean
->>>>>>> 2527933a
 from time import time
 from typing import List, Union, Callable, Tuple
 
@@ -20,40 +13,9 @@
     Ethnicities,
     Ethnicity,
 )
-<<<<<<< HEAD
-from lunavl.sdk.estimators.face_estimators.facewarper import FaceWarpedImage, FaceWarper, FaceWarp
-from lunavl.sdk.faceengine.setting_provider import DetectorType
-from lunavl.sdk.image_utils.image import VLImage
-from lunavl.sdk.faceengine.engine import VLFaceEngine
-from tests.base import BaseTestClass
-from tests.detect_test_class import VLIMAGE_SMALL
-from tests.resources import ONE_FACE, WARP_CLEAN_FACE
-
-
-def generateWarp(faceEngine: VLFaceEngine, imagePath: Optional[str] = ONE_FACE) -> FaceWarp:
-    """
-    Generate warps.
-
-    Args:
-        faceEngine: Face Engine instance
-        imagePath: path to image
-
-    Returns:
-        first 1000 warps sorted by coordinates
-    """
-    detector = faceEngine.createFaceDetector(DetectorType.FACE_DET_V3)
-    warper: FaceWarper = faceEngine.createFaceWarper()
-
-    img = VLImage.load(filename=imagePath)
-    detection = detector.detect(images=[img], limit=1000, detect68Landmarks=True)[0][0]
-
-    warp = warper.warp(detection)
-    return warp
-=======
 from lunavl.sdk.estimators.face_estimators.facewarper import FaceWarpedImage, FaceWarp
 from tests.base import BaseTestClass
 from tests.resources import WARP_ONE_FACE, WARP_CLEAN_FACE
->>>>>>> 2527933a
 
 
 @dataclass
@@ -187,16 +149,40 @@
 
                 filename = f"./{time()}.jpg"
                 msg = f"Batch estimation '{estimationType}' differs from single one. Saved as '{filename}'."
-<<<<<<< HEAD
-                if isinstance(singleAttr, Ethnicities):
-                    self.assertEqual(singleAttr.asian, batchAttr.asian, msg)
-                    self.assertEqual(singleAttr.indian, batchAttr.indian, msg)
-                    self.assertEqual(singleAttr.caucasian, batchAttr.caucasian, msg)
-                    self.assertEqual(singleAttr.africanAmerican, batchAttr.africanAmerican, msg)
-                else:
-                    self.assertEqual(singleAttr, batchAttr, msg)
-
-                self.assertAlmostEqual(expectedAttr, singleAttr, delta=delta)
+                if isinstance(singleValue, Ethnicities):
+                    self.assertEth(expectedValue, singleValue)
+                    self.assertEth(expectedValue, batchValue)
+                else:  # age or gender
+                    assert expectedValue == int(singleValue) == int(batchValue), msg
+
+    def test_aggregation(self):
+        """
+        Test aggregation correctness.
+        """
+        estimations, aggregatedEstimation = self.estimateBatch(
+            [self._warp, self._warp2], estimateAge=True, estimateGender=True, estimateEthnicity=True, aggregate=True
+        )
+        for estimationType in ("Age", "Gender", "Ethnicity"):
+            estimationGetter: Callable[[Union[BasicAttributes, Eth]], Union[Ethnicities, float]] = attrgetter(
+                estimationType.lower()
+            )
+            with self.subTest(estimationType):
+                raw = list(map(estimationGetter, estimations))
+                aggregated = estimationGetter(aggregatedEstimation)
+                if isinstance(aggregated, Ethnicities):
+                    self.assertEth(Eth.fromSeveral(raw), aggregated)
+                else:  # age or gender
+                    assert int(mean(raw)) == int(aggregated)
+
+    def test_as_dict(self):
+        """
+        Test asDict method.
+        """
+        raw, aggregated = self.estimateBatch(
+            [self._warp, self._warp2], estimateAge=True, estimateGender=True, estimateEthnicity=True, aggregate=True
+        )
+        for estimation in [*raw, aggregated]:
+            assert isinstance(estimation.asDict(), dict)
 
     def test_batch_estimate_with_success_and_error(self):
         """
@@ -215,40 +201,4 @@
         self.assertLunaVlError(exceptionInfo, LunaVLError.BatchedInternalError)
         assert len(exceptionInfo.value.context) == 2, "Expect two errors in exception context"
         self.assertReceivedAndRawExpectedErrors(exceptionInfo.value.context[0], LunaVLError.Ok)
-        self.assertReceivedAndRawExpectedErrors(exceptionInfo.value.context[1], LunaVLError.InvalidImageSize)
-=======
-                if isinstance(singleValue, Ethnicities):
-                    self.assertEth(expectedValue, singleValue)
-                    self.assertEth(expectedValue, batchValue)
-                else:  # age or gender
-                    assert expectedValue == int(singleValue) == int(batchValue), msg
-
-    def test_aggregation(self):
-        """
-        Test aggregation correctness.
-        """
-        estimations, aggregatedEstimation = self.estimateBatch(
-            [self._warp, self._warp2], estimateAge=True, estimateGender=True, estimateEthnicity=True, aggregate=True
-        )
-        for estimationType in ("Age", "Gender", "Ethnicity"):
-            estimationGetter: Callable[[Union[BasicAttributes, Eth]], Union[Ethnicities, float]] = attrgetter(
-                estimationType.lower()
-            )
-            with self.subTest(estimationType):
-                raw = list(map(estimationGetter, estimations))
-                aggregated = estimationGetter(aggregatedEstimation)
-                if isinstance(aggregated, Ethnicities):
-                    self.assertEth(Eth.fromSeveral(raw), aggregated)
-                else:  # age or gender
-                    assert int(mean(raw)) == int(aggregated)
-
-    def test_as_dict(self):
-        """
-        Test asDict method.
-        """
-        raw, aggregated = self.estimateBatch(
-            [self._warp, self._warp2], estimateAge=True, estimateGender=True, estimateEthnicity=True, aggregate=True
-        )
-        for estimation in [*raw, aggregated]:
-            assert isinstance(estimation.asDict(), dict)
->>>>>>> 2527933a
+        self.assertReceivedAndRawExpectedErrors(exceptionInfo.value.context[1], LunaVLError.InvalidImageSize)