"""
Module contains function for detection human bodies on images.
"""
from typing import Optional, Union, List, Dict, Any

<<<<<<< HEAD
from FaceEngine import HumanDetectionType, Human, Detection  # pylint: disable=E0611,E0401
from FaceEngine import HumanLandmarks17 as CoreLandmarks17  # pylint: disable=E0611,E0401
=======
from FaceEngine import HumanDetectionType, Human, HumanLandmarks17 as CoreLandmarks17, Detection, Image as CoreImage, \
    Rect as CoreRectI  # pylint: disable=E0611,E0401; pylint: disable=E0611,E0401; pylint: disable=E0611,E0401; pylint: disable=E0611,E0401; pylint: disable=E0611,E0401; pylint: disable=E0611,E0401; pylint: disable=E0611,E0401; pylint: disable=E0611,E0401
>>>>>>> a0153d7e

from .base import (
    ImageForDetection,
    ImageForRedetection,
    BaseDetection,
    assertImageForDetection,
    getArgsForCoreDetectorForImages,
    collectAndRaiseErrorIfOccurred)
from ..base import LandmarksWithScore
from ..errors.errors import LunaVLError
from ..errors.exceptions import CoreExceptionWrap, assertError, LunaSDKException
from ..image_utils.geometry import Rect
from ..image_utils.image import VLImage


def _createCoreHumans(image: ImageForRedetection) -> List[Human]:
    """
    Create core humans for redetection
    Args:
        image: image and bounding boxes for redetection

    Returns:
        Human object list. one object for one bbox
    """
    humans = [Human() for _ in range(len(image.bBoxes))]
    for index, human in enumerate(humans):
        human.img = image.image.coreImage
        human.detection.setRawRect(image.bBoxes[index].coreRectF)
        human.detection.setScore(1)
    return humans


class Landmarks17(LandmarksWithScore):
    """
    Landmarks17
    """

    #  pylint: disable=W0235
    def __init__(self, coreLandmark17: CoreLandmarks17):
        """
        Init

        Args:
            coreLandmark17: core landmarks
        """
        super().__init__(coreLandmark17)


class HumanDetection(BaseDetection):
    """
    Attributes:
        landmarks17 (Optional[Landmarks17]): optional landmarks17
    """

    __slots__ = ("landmarks17",)

    def __init__(self, coreDetection: Human, image: VLImage):
        """
        Init.

        Args:
            coreDetection: core detection
        """
        super().__init__(coreDetection, image)

        if coreDetection.landmarks17_opt.isValid():
            self.landmarks17: Optional[Landmarks17] = Landmarks17(coreDetection.landmarks17_opt.value())
        else:
            self.landmarks17 = None

    def asDict(self) -> Dict[str, Any]:
        """
        Convert human detection to dict (json).

        Returns:
            dict. required keys: 'rect', 'score'. optional keys: 'landmarks5', 'landmarks68'
        """
        res = super().asDict()
        if self.landmarks17 is not None:
            res["landmarks17"] = self.landmarks17.asDict()
        return res


class HumanDetector:
    """
    Human body detector.

    Attributes:
        _detector (IDetectorPtr): core detector
    """

    __slots__ = ("_detector",)

    def __init__(self, detectorPtr):
        self._detector = detectorPtr

    @staticmethod
    def _getDetectionType(detectLandmarks: bool = True) -> HumanDetectionType:
        """
        Get  core detection type

        Args:
            detectLandmarks: detect or not landmarks
        Returns:
            detection type
        """
        toDetect = HumanDetectionType.HDT_BOX

        if detectLandmarks:
            toDetect = HumanDetectionType.HDT_ALL
        return toDetect

    @CoreExceptionWrap(LunaVLError.DetectHumanError)
    def detectOne(
            self, image: VLImage, detectArea: Optional[Rect] = None, detectLandmarks: bool = True
    ) -> Union[None, HumanDetection]:
        """
        Detect just one best detection on the image.

        Args:
            image: image. Format must be R8G8B8
            detectArea: rectangle area which contains human to detect. If not set will be set image.rect
            detectLandmarks: detect or not landmarks
        Returns:
            human detection if human is found otherwise None
        Raises:
            LunaSDKException: if detectOne is failed or image format has wrong  the format
        """
        assertImageForDetection(image)
        detectionType = self._getDetectionType(detectLandmarks)

        if detectArea is None:
            forDetection = ImageForDetection(image=image, detectArea=image.rect)
        else:
            forDetection = ImageForDetection(image=image, detectArea=detectArea)
        imgs, detectAreas = getArgsForCoreDetectorForImages([forDetection])
        error, detectRes = self._detector.detect(imgs, detectAreas, 1, detectionType)
        assertError(error)

        detections = detectRes.getDetections(0)
        landmarks17Array = detectRes.getLandmarks17(0)

        isReplyNotAssumesDetection = detectRes.getSize() == 1
        if isReplyNotAssumesDetection:
            isDetectionExists = len(detections) != 0
            isDetectionExistsNValid = isDetectionExists and detections[0].isValid()
            if not isDetectionExistsNValid:
                return None

        human = Human()
        human.img = image.coreImage
        human.detection = detections[0]
        if landmarks17Array and landmarks17Array[0] is not None:
            human.landmarks17_opt.set(landmarks17Array[0])
        return HumanDetection(human, image)

    @CoreExceptionWrap(LunaVLError.DetectHumansError)
    def detect(
            self, images: List[Union[VLImage, ImageForDetection]], limit: int = 5, detectLandmarks: bool = True
    ) -> List[List[HumanDetection]]:
        """
        Batch detect human bodies on images.

        Args:
            images: input images list. Format must be R8G8B8
            limit: max number of detections per input image
            detectLandmarks: detect or not landmarks
        Returns:
            return list of lists detection, order of detection lists is corresponding to order input images
        """

        def getSingleError(image: CoreImage, detectArea: CoreRectI):
            errorOne, _ = self._detector.detect([image], [detectArea], 1, detectionType)
            return errorOne

        coreImages, detectAreas = getArgsForCoreDetectorForImages(images)
        detectionType = self._getDetectionType(detectLandmarks)

        fsdkErrorRes, fsdkDetectRes = self._detector.detect(coreImages, detectAreas, limit, detectionType)
        collectAndRaiseErrorIfOccurred(fsdkErrorRes, coreImages, detectAreas, getSingleError)

        res = []
        for imageIdx in range(fsdkDetectRes.getSize()):
            imagesDetections = []
            detections = fsdkDetectRes.getDetections(imageIdx)
            landmarks17Array = fsdkDetectRes.getLandmarks17(imageIdx)

            for detection, landmarks17 in zip(detections, landmarks17Array):
                human = Human()
                human.img = coreImages[imageIdx]
                human.detection = detection
                if landmarks17:
                    human.landmarks17_opt.set(landmarks17)
                imagesDetections.append(human)
<<<<<<< HEAD
            img = images[imageIdx]
            if isinstance(img, ImageForDetection):
                image = img.image
            else:
                image = img
            res.append([HumanDetection(human, image) for human in imagesDetections])
=======

            vlImage = images[imageIdx] if isinstance(images[imageIdx], VLImage) else images[imageIdx].image
            res.append([HumanDetection(human, vlImage) for human in imagesDetections])
>>>>>>> a0153d7e

        return res

    @CoreExceptionWrap(LunaVLError.DetectHumansError)
    def redetectOne(  # noqa: F811
            self, image: VLImage, bBox: Union[Rect, HumanDetection]
    ) -> Union[None, HumanDetection]:
        """
        Redetect human body on an image in area, restricted with image.bBox, bBox or detection.

        Args:
            image: image with a bounding box, or just VLImage. If VLImage provided, one of bBox or detection
                should be defined.
            bBox: detection bounding box

        Returns:
            detection if human body found otherwise None
        Raises:
            LunaSDKException if an error occurs
        """
        assertImageForDetection(image)
        if isinstance(bBox, Rect):
            coreBBox = Detection(bBox.coreRectF, 1.0)
        else:
            coreBBox = bBox.coreEstimation.detection

        error, detectRes = self._detector.redetectOne(image.coreImage, coreBBox)

        assertError(error)
        if detectRes.isValid():
            return HumanDetection(detectRes, image)
        return None

    @CoreExceptionWrap(LunaVLError.DetectHumansError)
    def redetect(self, images: List[ImageForRedetection]) -> List[List[Union[HumanDetection, None]]]:
        """
        Redetect human on each image.image in area, restricted with image.bBox.

        Args:
            images: images with a bounding boxes

        Returns:
            detections
        Raises:
            LunaSDKException if an error occurs, context contains all errors
        """
        res = []
        errors = []
        errorDuringProgress = False
        for image in images:
            imageRes = []
            for bBox in image.bBoxes:
                try:
                    detection = self.redetectOne(image.image, bBox=bBox)
                    imageRes.append(detection)
                    errors.append(LunaVLError.Ok.format(LunaVLError.Ok.description))
                except LunaSDKException as exc:
                    errors.append(exc.error)
                    errorDuringProgress = True
                    break
            res.append(imageRes)
        if errorDuringProgress:
            raise LunaSDKException(LunaVLError.BatchedInternalError, errors)
        return res<|MERGE_RESOLUTION|>--- conflicted
+++ resolved
@@ -3,13 +3,8 @@
 """
 from typing import Optional, Union, List, Dict, Any
 
-<<<<<<< HEAD
-from FaceEngine import HumanDetectionType, Human, Detection  # pylint: disable=E0611,E0401
-from FaceEngine import HumanLandmarks17 as CoreLandmarks17  # pylint: disable=E0611,E0401
-=======
 from FaceEngine import HumanDetectionType, Human, HumanLandmarks17 as CoreLandmarks17, Detection, Image as CoreImage, \
     Rect as CoreRectI  # pylint: disable=E0611,E0401; pylint: disable=E0611,E0401; pylint: disable=E0611,E0401; pylint: disable=E0611,E0401; pylint: disable=E0611,E0401; pylint: disable=E0611,E0401; pylint: disable=E0611,E0401; pylint: disable=E0611,E0401
->>>>>>> a0153d7e
 
 from .base import (
     ImageForDetection,
@@ -204,18 +199,9 @@
                 if landmarks17:
                     human.landmarks17_opt.set(landmarks17)
                 imagesDetections.append(human)
-<<<<<<< HEAD
-            img = images[imageIdx]
-            if isinstance(img, ImageForDetection):
-                image = img.image
-            else:
-                image = img
-            res.append([HumanDetection(human, image) for human in imagesDetections])
-=======
 
             vlImage = images[imageIdx] if isinstance(images[imageIdx], VLImage) else images[imageIdx].image
             res.append([HumanDetection(human, vlImage) for human in imagesDetections])
->>>>>>> a0153d7e
 
         return res
 
