"""
Module contains class ErrorInfo. Structure for errors.
"""
import inspect
from typing import Dict, Union
from FaceEngine import FSDKErrorResult  # pylint: disable=E0611,E0401


class ErrorInfo:
    """
    Error info

    Attributes:
        errorCode (int): error code
        desc (str): error description
        detail (str): detail
    """

    __slots__ = ["errorCode", "description", "detail"]

    def __init__(self, errorCode: int, desc: str, detail: str):
        """
        Init

        Args:
            errorCode: error code
            desc: description
            detail: detail
        """
        self.errorCode = errorCode
        self.description = desc
        self.detail = detail

    def asDict(self) -> Dict[str, Union[int, str]]:
        """
        Convert  to dict.

        Returns:
            {"error_code": self.errorCode, "desc": self.desc, "detail": self.detail}

        >>> ErrorInfo(123, "Test", "Test error").asDict()
        {'error_code': 123, 'desc': 'Test', 'detail': 'Test error'}
        """
        return {"error_code": self.errorCode, "desc": self.description, "detail": self.detail}

    def __repr__(self) -> str:
        """
        Error representation.

        Returns:
            "error code: {self.errorCode}, desc: {self.desc}, detail {self.detail}"

        >>> ErrorInfo(123, "Test", "Test error")
        error code: 123, desc: Test, detail: Test error
        """
        return "error code: {}, desc: {}, detail: {}".format(self.errorCode, self.description, self.detail)

    def format(self, details: str) -> "ErrorInfo":
        return ErrorInfo(self.errorCode, self.description, details)


class LunaVLError:
    UnknownError = ErrorInfo(99999, "Unknown fsdk core error", "")

    Ok = ErrorInfo(100000, "Ok", "")
    BufferIsEmpty = ErrorInfo(100001, "Buffer is empty", "")
    BufferIsNull = ErrorInfo(100002, "Buffer is null", "")
    BufferIsFull = ErrorInfo(100003, "Buffer is full", "")
    IncompatibleDescriptors = ErrorInfo(100004, "Descriptors are incompatible", "")
    Internal = ErrorInfo(100005, "Internal error", "")
    InvalidBufferSize = ErrorInfo(100006, "Invalid buffer size", "")
    InvalidDescriptor = ErrorInfo(100007, "Invalid descriptor", "")
    InvalidDescriptorBatch = ErrorInfo(100008, "Invalid descriptor batch", "")
    InvalidDetection = ErrorInfo(100009, "Invalid detection", "")
    InvalidImage = ErrorInfo(100010, "Invalid image", "")
    InvalidImageFormat = ErrorInfo(100011, "Invalid image format", "")
    InvalidImageSize = ErrorInfo(100012, "Invalid image size", "")
    InvalidSpanSize = ErrorInfo(100013, "Invalid span size", "")
    InvalidDescriptorId = ErrorInfo(100014, "Invalid descriptor id", "")
    InvalidSerializedObject = ErrorInfo(100015, "Invalid serialized object", "")
    ValidationFailed = ErrorInfo(100016, "Failed validation", "")

    InvalidInput = ErrorInfo(100013, "Invalid input", "")
    InvalidLandmarks5 = ErrorInfo(100014, "Invalid landmarks 5", "")
    InvalidLandmarks68 = ErrorInfo(100015, "Invalid landmarks 68", "")
    InvalidRect = ErrorInfo(100016, "Invalid rectangle", "")
    InvalidSettingsProvider = ErrorInfo(100017, "Invalid settings provider", "")
    LicenseError = ErrorInfo(100018, "Licensing issue", "")
    ModuleNotInitialized = ErrorInfo(100019, "Module is not initialized", "")
    ModuleNotReady = ErrorInfo(100020, "Module is not ready", "")

    FailedToInitialize = ErrorInfo(100021, "Error during initialization fdsk image", "")
    FailedToLoad = ErrorInfo(100022, "Error during image loadin", "")
    FailedToSave = ErrorInfo(100023, "Error during image saving", "")
    InvalidArchive = ErrorInfo(100024, "Archive image error", "")
    InvalidBitmap = ErrorInfo(100025, "Invalid detection", "")
    InvalidConversion = ErrorInfo(100026, "Image conversion not implemented", "")
    InvalidDataPtr = ErrorInfo(100027, "Bad input image data pointer.", "")
    InvalidDataSize = ErrorInfo(100028, "Bad input image data size", "")

    InvalidFormat = ErrorInfo(100029, "Unsupported image format", "")
    InvalidHeight = ErrorInfo(100030, "Invalid image height", "")
    InvalidPath = ErrorInfo(100031, "Bad path for image saving / loading", "")
    InvalidMemory = ErrorInfo(100032, "Error at image memory opening", "")
    InvalidType = ErrorInfo(100033, "Unsupported image type", "")
    InvalidWidth = ErrorInfo(100034, "Invalid image width", "")
    BatchedInternalError = ErrorInfo(100035, "Batching error", "")

    CreationDescriptorError = ErrorInfo(110001, "Creation descriptor error", "")
    CreationBatchDescriptorsError = ErrorInfo(110002, "Creation descriptor error", "")
    CreationImageError = ErrorInfo(110003, "Creation core image error", "")
    EstimationDescriptorError = ErrorInfo(110004, "Estimation descriptor error", "")
    EstimationBatchDescriptorError = ErrorInfo(110005, "Estimation descriptor error", "")
    EstimationBasicAttributeError = ErrorInfo(110006, "Estimation basic attributes error", "")
    BatchEstimationBasicAttributeError = ErrorInfo(110007, "Batch estimation basic attributes error", "")
    EstimationAGSError = ErrorInfo(110008, "Estimation AGS error", "")
    EstimationHeadPoseError = ErrorInfo(110009, "Estimation head pose error", "")
    EstimationEthnisitiesError = ErrorInfo(1100010, "Estimation ethnities error", "")
    EstimationEyesGazeError = ErrorInfo(110011, "Estimation eyes gase error", "")
    EstimationEmotionsError = ErrorInfo(110012, "Estimation emotions error", "")
    EstimationWarpQualityError = ErrorInfo(110013, "Estimation warp quality error", "")
    EstimationMouthStateError = ErrorInfo(110014, "Estimation mouth state error", "")
    EstimationEyesError = ErrorInfo(110015, "Estimation eyes error", "")
    CreationWarpError = ErrorInfo(110016, "Creation warped image error", "")
    WarpTransformationError = ErrorInfo(110017, "Landmarks transformation error", "")
    DetectOneFaceError = ErrorInfo(110018, "Detect one face error", "")
    DetectFacesError = ErrorInfo(110019, "Detect faces error", "")
    HighMemoryUsage = ErrorInfo(110020, "High memory usage", "")
    DetectHumanError = ErrorInfo(110021, "Detect one human body error", "")
    DetectHumansError = ErrorInfo(110022, "Detect humans bodies error", "")
    EstimationMaskError = ErrorInfo(110023, "Estimation mask error", "")
    FiltredAggregationError = ErrorInfo(110024, "Filtered aggregation error", "")
    EstimationGlassesError = ErrorInfo(110025, "Estimation glasses error", "")
<<<<<<< HEAD
    EstimationOrientationModeError = ErrorInfo(110026, "Estimation orientation mode error", "")
    EstimationLivenessV1Error = ErrorInfo(110026, "Estimation livenessV1 error", "")
=======
    CredibilityCheckError = ErrorInfo(110026, "Estimation credibility check error", "")
>>>>>>> dfa6f021

    @classmethod
    def fromSDKError(cls, sdkError: FSDKErrorResult) -> "ErrorInfo":
        """
        Create error from sdk error

        Args:
            sdkError: sdk error

        Returns:
            error, detail is what of sdk error
        """

        errorClassErrors = inspect.getmembers(cls, lambda err: isinstance(err, ErrorInfo))

        error = sdkError.error
        for errorName, errorVal in errorClassErrors:
            if errorName == error.name:
                return ErrorInfo(errorVal.errorCode, errorVal.description, sdkError.what)

        return ErrorInfo(cls.UnknownError.errorCode, cls.UnknownError.description, sdkError.what)<|MERGE_RESOLUTION|>--- conflicted
+++ resolved
@@ -131,12 +131,9 @@
     EstimationMaskError = ErrorInfo(110023, "Estimation mask error", "")
     FiltredAggregationError = ErrorInfo(110024, "Filtered aggregation error", "")
     EstimationGlassesError = ErrorInfo(110025, "Estimation glasses error", "")
-<<<<<<< HEAD
     EstimationOrientationModeError = ErrorInfo(110026, "Estimation orientation mode error", "")
-    EstimationLivenessV1Error = ErrorInfo(110026, "Estimation livenessV1 error", "")
-=======
-    CredibilityCheckError = ErrorInfo(110026, "Estimation credibility check error", "")
->>>>>>> dfa6f021
+    EstimationLivenessV1Error = ErrorInfo(110027, "Estimation livenessV1 error", "")
+    CredibilityCheckError = ErrorInfo(110028, "Estimation credibility check error", "")
 
     @classmethod
     def fromSDKError(cls, sdkError: FSDKErrorResult) -> "ErrorInfo":
