[build-system]
requires = ["poetry"]
build-backend = "poetry.masonry.api"

[tool]
[tool.poetry]
name = "lunavl"
<<<<<<< HEAD
version = "0.0.8"
=======
version = "0.0.9"
>>>>>>> 1874c417
description = "Python interface for VisionLabs Luna platform"
authors = ["VisionLabs <m.limonov@visionlabs.ru>"]
repository = "https://github.com/matemax/lunasdk"
[tool.poetry.dependencies]
python = ">=3.6"
numpy = "*"
requests = "^2.22"
Pillow = {version = "7.0.0", markers = "sys_platform == 'win32'"}
pillow-simd = {version = "^v6.0.0.post0", markers = "sys_platform != 'win32'"}

#[tool.poetry.dependencies.FaceEngine]
#git = "https://github.com/VisionLabs/FaceEngine"
#tag = "v.3.9.3.0"

[tool.poetry.dev-dependencies]
sphinx = ">=2.0.0"
pytest = ">=4.4"
pytest-subtests = "*"
sphinx-autodoc-typehints = "*"
pre-commit = "^1.18"
black = {version = "^18.3-alpha.0",allow-prereleases = true}
jsonschema = "^3.2.0"
mypy = "^0.750"
flake8 = "^3.7.9"
bandit = "^1.6.2"


[tool.black]
line-length = 120
target-version = ['py37', 'py36', 'py35']<|MERGE_RESOLUTION|>--- conflicted
+++ resolved
@@ -5,11 +5,7 @@
 [tool]
 [tool.poetry]
 name = "lunavl"
-<<<<<<< HEAD
-version = "0.0.8"
-=======
 version = "0.0.9"
->>>>>>> 1874c417
 description = "Python interface for VisionLabs Luna platform"
 authors = ["VisionLabs <m.limonov@visionlabs.ru>"]
 repository = "https://github.com/matemax/lunasdk"
